--- conflicted
+++ resolved
@@ -87,8 +87,4 @@
             print("Shut down model worker")
     atexit.register(close_running_threads)
     
-<<<<<<< HEAD
-    app.run(debug=not args.public, port=args.port, host='0.0.0.0' if public else '127.0.0.1')
-=======
-    app.run(debug=not args.public, port=args.port, host='0.0.0.0' if args.public else '127.0.0.1', threaded=not args.single_thread)
->>>>>>> 0a715780
+    app.run(debug=not args.public, port=args.port, host='0.0.0.0' if public else '127.0.0.1', threaded=not args.single_thread)