--- conflicted
+++ resolved
@@ -1,10 +1,10 @@
 <script lang="ts">
-<<<<<<< HEAD
   import { onDestroy, onMount } from 'svelte';
   import type { ModelSummary } from './lib/model';
   import ModelEditor from './lib/ModelEditor.svelte';
   import ModelResultsView from './lib/ModelResultsView.svelte';
   import SlicesView from './lib/SlicesView.svelte';
+  import Sidebar from './lib/Sidebar.svelte';
 
   let models: { [key: string]: ModelSummary } = {};
 
@@ -41,29 +41,7 @@
     class="w-1/4 border-r border-slate-400 h-full shrink-0 grow-0"
     style="max-width: 500px;"
   >
-    <div class="my-2 text-lg font-bold px-4">Models</div>
-    {#each Object.entries(models) as [modelName, model]}
-      <button
-        class="flex items-center text-left py-2 px-4 font-mono w-full {currentModel ==
-        modelName
-          ? 'bg-blue-600 text-white hover:bg-blue-700'
-          : 'hover:bg-slate-100'}"
-        on:click={() => (currentModel = modelName)}
-      >
-        <div class="flex-auto">
-          {modelName}
-        </div>
-        {#if model.training && !!model.status}
-          <div
-            class="text-xs font-sans {currentModel == modelName
-              ? 'text-slate-50'
-              : 'text-slate-500'}"
-          >
-            {model.status.state}
-          </div>
-        {/if}
-      </button>
-    {/each}
+    <Sidebar {models} bind:activeModel={currentModel} />
   </div>
   <div class="flex-auto h-full flex flex-col w-0">
     <div
@@ -98,44 +76,6 @@
             refreshModels();
           }}
         />
-=======
-  import { onMount } from "svelte";
-  import type { ModelSummary } from "./lib/model";
-  import SidebarItem from "./components/SidebarItem.svelte";
-  import MainDashboard from "./components/MainDashboard.svelte";
-
-  let models: ModelSummary[] = [];
-  let activeModel: ModelSummary | undefined;
-
-  onMount(async () => {
-    let result = await fetch("/models");
-    models = (await result.json()).models;
-    console.log("models:", models);
-    activeModel = models[0];
-  });
-</script>
-
-<main class="m-4 font-sans">
-  <div class="flex flex-row">
-    <div class="mr-8">
-      <h2>MODELS</h2>
-      <div class="mt-2">
-        {#each models as model}
-          <SidebarItem
-            {model}
-            isActive={activeModel === model}
-            on:click={() => (activeModel = model)}
-          />
-          <hr />
-        {/each}
-      </div>
-    </div>
-
-    <div>
-      <h2>MODEL STATS</h2>
-      {#if activeModel}
-        <MainDashboard model={activeModel} />
->>>>>>> 87a70ad5
       {/if}
     </div>
   </div>
