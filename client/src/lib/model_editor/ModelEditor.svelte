<script lang="ts">
  import { type ModelSummary, type VariableDefinition } from '../model';
  import {
    createEventDispatcher,
    getContext,
    onDestroy,
    onMount,
  } from 'svelte';
  import VariableEditor from './VariableEditor.svelte';
  import ModelTrainingView from '../ModelTrainingView.svelte';
  import { checkTrainingStatus } from '../training';
  import VariableEditorPanel from './VariableEditorPanel.svelte';
  import Tooltip from '../utils/Tooltip.svelte';
  import { areObjectsEqual, base64ToBlob } from '../slices/utils/utils';
  import { Carta, Markdown, MarkdownEditor } from 'carta-md';
  import 'carta-md/default.css';
  import DOMPurify from 'isomorphic-dompurify';
  import Fa from 'svelte-fa';
  import { faCheck, faPencil } from '@fortawesome/free-solid-svg-icons';
  import TextareaAutocomplete from '../slices/utils/TextareaAutocomplete.svelte';
  import {
    getAutocompleteOptions,
    performAutocomplete,
  } from '../utils/query_autocomplete';
  import type { Writable } from 'svelte/store';
  import ActionMenuButton from '../slices/utils/ActionMenuButton.svelte';

  let {
    currentDataset,
    dataFields,
  }: {
    currentDataset: Writable<string | null>;
    dataFields: Writable<string[]>;
  } = getContext('dataset');

  const dispatch = createEventDispatcher();
  const carta = new Carta({
    // Remember to use a sanitizer to prevent XSS attacks!
    // More on that below
    sanitizer: DOMPurify.sanitize,
  });

  export let inputVariables: { [key: string]: VariableDefinition } | null =
    null;
  export let outcomeVariable: string | null = null;
  export let patientCohort: string | null = null;
  export let timestepDefinition: string | null = null;
  export let description: string | undefined = undefined;

  export let modelName: string | null = null;
  export let otherModels: string[] = [];

  let baseSpec:
    | { [key in keyof ModelSummary]?: ModelSummary[key] | null }
    | null = null; // the reference spec to see if things have changed
  let allSpecs: ModelSummary[] = [];

  let saveError: string | null = null;

  let newModelName: string | null = modelName;

  let isLoadingSpecs: boolean = false;

  let editingDescription: boolean = false;

  let timestepEditor: HTMLElement;

  let oldModelName: string | null = null;
  let oldOtherModels: string[] = [];
  $: if (
    oldModelName !== modelName ||
    !areObjectsEqual(oldOtherModels, otherModels)
  ) {
    if (!!modelName) {
      setupModels(modelName, otherModels);
    } else {
      allSpecs = [];
      baseSpec = null;
    }
    oldModelName = modelName;
    oldOtherModels = otherModels;
  }

  function setupModels(active: string, others: string[]) {
    newModelName = active;
    console.log('setting up models');
    loadAllModelSpecs([active, ...others]);
  }

  function getModelField<
    T extends
      | 'outcome'
      | 'timestep_definition'
      | 'variables'
      | 'cohort'
      | 'description',
  >(modelSummary: ModelSummary, field: T): ModelSummary[T] {
    if (!!modelSummary.draft)
      return modelSummary.draft[field] ?? modelSummary[field];
    return modelSummary[field];
  }

  let hasDraft: boolean = false;
  $: hasDraft = allSpecs.some((s) => !!s.draft);

  async function loadAllModelSpecs(allModels: string[]) {
    saveError = null;

    if (!modelName) return;

    isLoadingSpecs = true;
    let loadedSpecs = await Promise.all(
      allModels.map(async (model) => {
        let spec = await loadModelSpec(model);
        if (!spec) return null;
        return spec;
      })
    );
    isLoadingSpecs = false;
    if (loadedSpecs.some((s) => !s)) return;
    allSpecs = loadedSpecs as ModelSummary[];

    if (
      allSpecs.every((s) =>
        areObjectsEqual(
          getModelField(s, 'variables'),
          getModelField(allSpecs[0], 'variables')
        )
      )
    )
      inputVariables = structuredClone(getModelField(allSpecs[0], 'variables'));
    else inputVariables = null;
    if (
      allSpecs.every(
        (s) =>
          (getModelField(s, 'cohort') ?? '') ==
          (getModelField(allSpecs[0], 'cohort') ?? '')
      )
    )
      patientCohort = getModelField(allSpecs[0], 'cohort') ?? '';
    else patientCohort = null;
    if (
      allSpecs.every(
        (s) =>
          (getModelField(s, 'timestep_definition') ?? '') ==
          (getModelField(allSpecs[0], 'timestep_definition') ?? '')
      )
    )
      timestepDefinition =
        getModelField(allSpecs[0], 'timestep_definition') ?? '';
    else timestepDefinition = null;
    if (
      allSpecs.every(
        (s) =>
          (getModelField(s, 'outcome') ?? '') ==
          (getModelField(allSpecs[0], 'outcome') ?? '')
      )
    )
      outcomeVariable = getModelField(allSpecs[0], 'outcome') ?? '';
    else outcomeVariable = null;
    if (
      allSpecs.every(
        (s) =>
          (getModelField(s, 'description') ?? '') ==
          (getModelField(allSpecs[0], 'description') ?? '')
      )
    )
      description = getModelField(allSpecs[0], 'description') ?? '';
    else description = undefined;

    if (allSpecs.some((s) => !!s.error))
      saveError =
        '<p>' +
        allSpecs
          .map((s) => s.error)
          .filter((e) => !!e)
          .join('</p><p>') +
        '</p>';
    else saveError = null;
    baseSpec = {
      variables: inputVariables,
      outcome: outcomeVariable,
      cohort: patientCohort,
      timestep_definition: timestepDefinition,
      description,
    };
    console.log(timestepDefinition, outcomeVariable, patientCohort);
  }

  async function loadModelSpec(model: string): Promise<ModelSummary | null> {
    if (!model) return null;
    try {
      saveError = null;
      let result = await fetch(import.meta.env.BASE_URL + `/datasets/${$currentDataset}/models/${model}`);
      let spec = (await result.json()).spec;
      return spec;
    } catch (e) {
      console.error('error loading models:', e);
    }
    return null;
  }

  async function reset() {
    if (!modelName || !$currentDataset) return;
    newModelName = modelName;
    await Promise.all(
      [newModelName, ...otherModels].map((m) =>
        fetch(import.meta.env.BASE_URL + `/datasets/${$currentDataset}/models`, {
          method: 'POST',
          headers: {
            'Content-Type': 'application/json',
          },
          body: JSON.stringify({
            name: m,
            draft: {},
          }),
        })
      )
    );
    loadAllModelSpecs([modelName, ...otherModels]);
  }

  async function deleteModels() {
    try {
      await Promise.all(
        [modelName, ...otherModels].map((m) =>
          fetch(import.meta.env.BASE_URL + `/datasets/${$currentDataset}/models/${m}`, {
            method: 'DELETE',
          })
        )
      );
    } catch (e) {
      console.error('error deleting model:', e);
    }
  }

  async function trainModel(saveAsNew: boolean = false) {
    if (otherModels.length == 0) {
      if (!newModelName || newModelName.length == 0) {
        saveError = 'Model must have a name.';
        return;
      }
      saveError = null;
      if (newModelName != modelName && !saveAsNew) {
        // Delete the old version of the model
        await deleteModels();
      }
    }

    try {
      let modelsToSave = [newModelName, ...otherModels];
      for (let i = 0; i < modelsToSave.length; i++) {
        let result = await fetch(import.meta.env.BASE_URL + `/datasets/${$currentDataset}/models`, {
          method: 'POST',
          headers: {
            'Content-Type': 'application/json',
          },
          body: JSON.stringify({
            name: modelsToSave[i],
            spec: {
              variables: inputVariables ?? allSpecs[i].variables,
              outcome: outcomeVariable ?? allSpecs[i].outcome,
              cohort: patientCohort ?? allSpecs[i].cohort,
              timestep_definition:
                timestepDefinition ?? allSpecs[i].timestep_definition,
              description: description ?? allSpecs[i].description,
            },
          }),
        });
        if (result.status == 200) {
          saveError = null;
        } else {
          saveError = await result.text();
          break;
        }
      }
    } catch (e) {
      console.error('error saving model:', e);
      saveError = `${e}`;
    }
    if (!saveError) dispatch('train', newModelName);
  }

  let saveDraftTimer: NodeJS.Timeout | null = null;
  let changesSaved: boolean = true;
  $: if (
    !!baseSpec &&
    (!areObjectsEqual(baseSpec.variables, inputVariables) ||
      baseSpec.outcome != outcomeVariable ||
      baseSpec.cohort != patientCohort ||
      baseSpec.timestep_definition != timestepDefinition ||
      baseSpec.description != description)
  ) {
    console.log('saving draft');
    changesSaved = false;
    scheduleSaveDraft();
  }

  function scheduleSaveDraft() {
    if (!!saveDraftTimer) clearTimeout(saveDraftTimer);
    saveDraftTimer = setTimeout(saveDraft, 5000);
  }

  async function saveDraft() {
    let anyKeepsDraft = false;
    try {
      let modelsToSave = [modelName, ...otherModels];
      for (let i = 0; i < modelsToSave.length; i++) {
        let draft: any = {
          variables: inputVariables ?? allSpecs[i].variables,
          outcome: outcomeVariable ?? allSpecs[i].outcome,
          cohort: patientCohort ?? allSpecs[i].cohort,
          timestep_definition:
            timestepDefinition ?? allSpecs[i].timestep_definition,
          description: description ?? allSpecs[i].description,
        };
        if (
          Object.keys(draft).every((field) =>
            areObjectsEqual(draft[field] as any, (allSpecs[i] as any)[field])
          )
        ) {
          draft = {};
        } else {
          anyKeepsDraft = true;
        }

        let result = await fetch(import.meta.env.BASE_URL + `/datasets/${$currentDataset}/models`, {
          method: 'POST',
          headers: {
            'Content-Type': 'application/json',
          },
          body: JSON.stringify({
            name: modelsToSave[i],
            draft,
          }),
        });
        if (result.status != 200) {
          saveError = await result.text();
          break;
        }
      }
    } catch (e) {
      console.error('error saving model:', e);
      saveError = `${e}`;
    }
    changesSaved = true;
    hasDraft = anyKeepsDraft;
    baseSpec = {
      variables: inputVariables,
      outcome: outcomeVariable,
      cohort: patientCohort,
      timestep_definition: timestepDefinition,
      description,
    };
  }

  async function saveAsNewModel() {
    let newName = prompt('Choose a new model name.');
    if (newName == null) return;
    if (!newName) {
      saveError = 'The model name cannot be empty.';
      return;
    }
    try {
      let result = await fetch(
        import.meta.env.BASE_URL + `/datasets/${$currentDataset}/models/${newName}`
      );
      if (result.status == 200) {
        saveError = 'A model with that name already exists.';
        return;
      }
    } catch (e) {}
    newModelName = newName!;
    // reset the existing model (remove any drafts)
    await fetch(import.meta.env.BASE_URL + `/datasets/${$currentDataset}/models`, {
      method: 'POST',
      headers: {
        'Content-Type': 'application/json',
      },
      body: JSON.stringify({
        name: modelName,
        draft: {},
      }),
    });
    await trainModel(true);
  }

<<<<<<< HEAD
  let dataFields: string[] = [];
  onMount(
    async () =>
      (dataFields = (
        await (await fetch(import.meta.env.BASE_URL + `/datasets/${$currentDataset}/data/fields`)).json()
      ).fields)
  );

=======
>>>>>>> c2e3023c
  let downloadProgress: string | null = null;
  let downloadTaskID: string | null = null;
  async function pollDownload() {
    if (!downloadTaskID) return;
    try {
      let result = await (await fetch(import.meta.env.BASE_URL + `/tasks/${downloadTaskID}`)).json();
      if (result.status == 'complete') {
        saveError = null;
        downloadProgress = null;
        downloadTaskID = null;
        downloadModelData();
      } else if (result.status == 'error') {
        downloadProgress = null;
        saveError = result.status_info;
        downloadTaskID = null;
      } else {
        saveError = null;
        downloadProgress =
          result.status_info?.message ?? result.status_info ?? result.status;
        setTimeout(pollDownload, 1000);
      }
    } catch (e) {
      console.error('error checking task status:', e);
      saveError = `${e}`;
      downloadProgress = null;
      downloadTaskID = null;
    }
  }

  async function downloadModelData() {
    if (!inputVariables) return;
    try {
      let inputVariableString = Object.entries(inputVariables)
        .filter((v) => v[1].enabled ?? true)
        .map(([varName, varObj]) => `${varName}: ${varObj.query}`)
        .join(',\n\t');
      let response = await fetch(import.meta.env.BASE_URL + `/datasets/${$currentDataset}/data/download`, {
        method: 'POST',
        headers: {
          'Content-Type': 'application/json',
        },
        body: JSON.stringify({
          queries: {
            inputs: `(\n\t${inputVariableString}\n)\n${timestepDefinition}`,
            target: `${outcomeVariable}${
              !!patientCohort ? ' where (' + patientCohort + ')' : ''
            } ${timestepDefinition}`,
          },
        }),
      });
      if (response.status != 200) {
        saveError = await response.text();
        return;
      }
      saveError = null;
      let result = await response.json();
      if (!!result.blob) {
        let blob = base64ToBlob(result.blob, 'application/zip');
        let url = window.URL.createObjectURL(blob);
        let a = document.createElement('a');
        document.body.appendChild(a);
        a.style.display = 'none';
        a.href = url;
        a.download = result.filename;
        a.click();
        window.URL.revokeObjectURL(url);
      } else {
        downloadTaskID = result.id;
        downloadProgress = 'Preparing download';
        setTimeout(pollDownload, 1000);
      }
    } catch (e) {
      console.error('Error downloading model data:', e);
    }
  }
</script>

{#if isLoadingSpecs}
  <div class="w-full h-full flex flex-col items-center justify-center">
    <div class="text-center mb-4">Loading model specification...</div>
    <div role="status">
      <svg
        aria-hidden="true"
        class="w-8 h-8 text-gray-200 animate-spin dark:text-gray-600 fill-blue-600"
        viewBox="0 0 100 101"
        fill="none"
        xmlns="http://www.w3.org/2000/svg"
      >
        <path
          d="M100 50.5908C100 78.2051 77.6142 100.591 50 100.591C22.3858 100.591 0 78.2051 0 50.5908C0 22.9766 22.3858 0.59082 50 0.59082C77.6142 0.59082 100 22.9766 100 50.5908ZM9.08144 50.5908C9.08144 73.1895 27.4013 91.5094 50 91.5094C72.5987 91.5094 90.9186 73.1895 90.9186 50.5908C90.9186 27.9921 72.5987 9.67226 50 9.67226C27.4013 9.67226 9.08144 27.9921 9.08144 50.5908Z"
          fill="currentColor"
        />
        <path
          d="M93.9676 39.0409C96.393 38.4038 97.8624 35.9116 97.0079 33.5539C95.2932 28.8227 92.871 24.3692 89.8167 20.348C85.8452 15.1192 80.8826 10.7238 75.2124 7.41289C69.5422 4.10194 63.2754 1.94025 56.7698 1.05124C51.7666 0.367541 46.6976 0.446843 41.7345 1.27873C39.2613 1.69328 37.813 4.19778 38.4501 6.62326C39.0873 9.04874 41.5694 10.4717 44.0505 10.1071C47.8511 9.54855 51.7191 9.52689 55.5402 10.0491C60.8642 10.7766 65.9928 12.5457 70.6331 15.2552C75.2735 17.9648 79.3347 21.5619 82.5849 25.841C84.9175 28.9121 86.7997 32.2913 88.1811 35.8758C89.083 38.2158 91.5421 39.6781 93.9676 39.0409Z"
          fill="currentFill"
        />
      </svg>
    </div>
  </div>
{:else if allSpecs.length > 0}
  <div class="w-full pb-4 px-4 relative">
    {#if !!saveError}
      <div class="rounded my-2 p-3 text-red-500 bg-red-50 font-mono">
        {@html saveError}
      </div>
    {/if}

    <div
      class="py-3 mb-3 flex items-center flex-wrap sticky top-0 bg-white z-10"
    >
      {#if otherModels.length == 0}
        <h2 class="text-lg font-bold flex-auto">
          Edit Model <span class="font-mono">{modelName}</span>
        </h2>
      {:else}
        <h2 class="text-lg font-bold flex-auto">
          Edit {1 + otherModels.length} Models
        </h2>
      {/if}
      <div class="flex gap-2 items-center">
        {#if !!downloadProgress}
          <div class="text-slate-500 text-sm">{downloadProgress}</div>
        {/if}
        <button class="btn btn-blue" on:click={() => trainModel(false)}>
          {#if otherModels.length > 0}Train All{:else}Train{/if}
        </button>
        {#if hasDraft || !changesSaved}
          <button class="my-1 btn btn-slate" on:click={reset}> Revert </button>
        {/if}
        {#if otherModels.length == 0}
          <ActionMenuButton
            buttonClass="bg-transparent px-2 py-1 hover:opacity-40"
            align="right"
          >
            <div slot="options">
              <a href="#" tabindex="0" role="menuitem" on:click={saveAsNewModel}
                >Save and Train As...</a
              >
              <a
                href="#"
                tabindex="0"
                role="menuitem"
                title="Download the training, validation, and test data for the model inputs and outputs."
                on:click={downloadModelData}>Download Data</a
              >
            </div></ActionMenuButton
          >
        {/if}
      </div>
    </div>
    {#if hasDraft || !changesSaved}
      <div
        class="flex items-center rounded {changesSaved
          ? 'bg-sky-100 text-sky-600'
          : 'bg-orange-100 text-orange-700'} transition-colors duration-300 px-3 text-sm my-2"
      >
        <div class="flex-auto py-2">
          {#if changesSaved}<strong>Draft saved&nbsp;</strong> Changes have not
            yet been reflected in the trained model{otherModels.length > 0
              ? 's'
              : ''}.
          {:else}
            <strong>Unsaved changes&nbsp;</strong> A draft will be saved automatically...{/if}
        </div>
        {#if !changesSaved}
          <div class="shrink-0">
            <button
              class="btn-sm bg-orange-200 hover:bg-orange-300 text-orange-700"
              on:click={saveDraft}>Save Draft</button
            >
          </div>
        {/if}
      </div>
    {/if}
    <h3 class="font-bold mt-3 mb-2">
      Model Description <button
        class="hover:opacity-50 text-slate-500 text-sm ml-2"
        on:click={() => (editingDescription = !editingDescription)}
        >{#if !editingDescription && (description ?? '').length == 0}<span
            class="font-normal text-xs mr-2"
            >Click to add a free-text description.</span
          >{/if}<Fa
          class="inline"
          icon={editingDescription ? faCheck : faPencil}
        /></button
      >
    </h3>
    {#if editingDescription}
      <MarkdownEditor
        {carta}
        theme={editingDescription ? 'tempo' : 'tempo-preview'}
        bind:value={description}
      />
    {:else}
      <Markdown {carta} theme={'tempo-preview'} value={description ?? ''} />
    {/if}

    <h3 class="font-bold mt-3">Timestep Definition</h3>
    <div class="text-slate-500 text-xs mb-2">
      Run the model at these time points in each trajectory:
    </div>
    {#if timestepDefinition !== null}
      <textarea
        spellcheck={false}
        class="w-full font-mono flat-text-input"
        bind:value={timestepDefinition}
        bind:this={timestepEditor}
      />
      <TextareaAutocomplete
        ref={timestepEditor}
        resolveFn={(query, prefix) =>
          getAutocompleteOptions($dataFields, query, prefix)}
        replaceFn={performAutocomplete}
        triggers={['{', '#']}
        delimiterPattern={/[\s\(\[\]\)](?=[\{#])/}
        menuItemTextFn={(v) => v.value}
        maxItems={3}
        menuItemClass="p-2"
        on:replace={(e) => (timestepDefinition = e.detail)}
      />
    {:else}
      <div class="text-sm text-slate-600 mb-1">
        The selected models have multiple values. To modify all models, choose a
        variant to use:
      </div>
      <select
        class="flat-select font-mono mb-2"
        on:change={(e) => {
          if (!!e.target && e.target.value >= 0)
            timestepDefinition = getModelField(
              allSpecs[e.target.value],
              'timestep_definition'
            );
        }}
      >
        <option value={-1}></option>
        {#each [modelName, ...otherModels] as model, i}
          <option value={i}
            >{model} | {getModelField(
              allSpecs[i],
              'timestep_definition'
            )}</option
          >
        {/each}
      </select>
    {/if}

    <h3 class="font-bold mt-3">Timestep Filter</h3>
    <div class="text-slate-500 text-xs mb-2">
      Only run the model for timesteps where:
    </div>
    {#if patientCohort !== null}
      <VariableEditor
        varName="cohort"
        varInfo={{ query: patientCohort, category: '', enabled: true }}
        {timestepDefinition}
        showTableControls={false}
        showButtons={false}
        autosave
        showName={false}
        editing
        on:save={(e) => (patientCohort = e.detail.query)}
      />
    {:else}
      <div class="text-sm text-slate-600 mb-1">
        The selected models have multiple values. To modify all models, choose a
        variant to use:
      </div>
      <select
        class="flat-select font-mono mb-2"
        on:change={(e) => {
          if (!!e.target && e.target.value >= 0)
            patientCohort = getModelField(allSpecs[e.target.value], 'cohort');
        }}
      >
        <option value={-1}></option>
        {#each [modelName, ...otherModels] as model, i}
          <option value={i}
            >{model} | {getModelField(allSpecs[i], 'cohort')}</option
          >
        {/each}
      </select>
    {/if}
    <!-- <textarea
    class="flat-text-input w-full font-mono"
    bind:value={patientCohort}
  /> -->

    <h3 class="font-bold mt-2 mb-1">Input Variables</h3>
    <div class="text-slate-500 text-xs mb-2">
      Calculate the following variables as inputs at each timestep:
    </div>
    {#if !!inputVariables}
      <div class="w-full" style="height: 420px;">
        <VariableEditorPanel {timestepDefinition} bind:inputVariables />
      </div>
    {:else}
      <div class="text-sm text-slate-600 mb-1">
        The selected models have multiple values. To modify all models, choose a
        variant to use:
      </div>
      <select
        class="flat-select font-mono mb-2"
        on:change={(e) => {
          if (!!e.target && e.target.value >= 0)
            inputVariables = getModelField(
              allSpecs[e.target.value],
              'variables'
            );
        }}
      >
        <option value={-1}></option>
        {#each [modelName, ...otherModels] as model, i}
          <option value={i}
            >{model} | {Object.keys(getModelField(allSpecs[i], 'variables'))
              .length} variables</option
          >
        {/each}
      </select>
    {/if}
    <h3 class="font-bold mt-3">Target Variable</h3>
    <div class="text-slate-500 text-xs mb-2">Predict this value:</div>
    {#if outcomeVariable !== null}
      <VariableEditor
        varName="outcome"
        varInfo={{ query: outcomeVariable, category: '', enabled: true }}
        {timestepDefinition}
        showTableControls={false}
        showButtons={false}
        autosave
        showName={false}
        editing
        on:save={(e) => (outcomeVariable = e.detail.query)}
      />
    {:else}
      <div class="text-sm text-slate-600 mb-1">
        The selected models have multiple values. To modify all models, choose a
        variant to use:
      </div>
      <select
        class="flat-select font-mono mb-2"
        on:change={(e) => {
          if (!!e.target && e.target.value >= 0)
            outcomeVariable = getModelField(
              allSpecs[e.target.value],
              'outcome'
            );
        }}
      >
        <option value={-1}></option>
        {#each [modelName, ...otherModels] as model, i}
          <option value={i}
            >{model} | {getModelField(allSpecs[i], 'outcome')}</option
          >
        {/each}
      </select>
    {/if}
    <!-- <textarea
    class="flat-text-input w-full font-mono"
    bind:value={outcomeVariable}
  /> -->
  </div>
{/if}<|MERGE_RESOLUTION|>--- conflicted
+++ resolved
@@ -385,17 +385,6 @@
     await trainModel(true);
   }
 
-<<<<<<< HEAD
-  let dataFields: string[] = [];
-  onMount(
-    async () =>
-      (dataFields = (
-        await (await fetch(import.meta.env.BASE_URL + `/datasets/${$currentDataset}/data/fields`)).json()
-      ).fields)
-  );
-
-=======
->>>>>>> c2e3023c
   let downloadProgress: string | null = null;
   let downloadTaskID: string | null = null;
   async function pollDownload() {
