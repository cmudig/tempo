--- conflicted
+++ resolved
@@ -112,58 +112,6 @@
     };
   }
 
-<<<<<<< HEAD
-  $: if (!!selectedSlice) loadSliceScores(selectedSlice, sliceSpec);
-  else sliceMetrics = undefined;
-
-  async function loadSliceScores(sliceDef: SliceFeatureBase, spec: string) {
-    let sliceRequests: { [key: string]: SliceFeatureBase } = {
-      toScore: sliceDef,
-    };
-    try {
-      let results = await (
-        await fetch(import.meta.env.BASE_URL + `/slices/score`, {
-          method: 'POST',
-          headers: {
-            'Content-Type': 'application/json',
-          },
-          body: JSON.stringify({
-            sliceRequests,
-            sliceSpec: spec,
-            selectedModel: activeModel,
-          }),
-        })
-      ).json();
-      let result = results.sliceRequestResults.toScore as Slice;
-      if (!!result)
-        sliceMetrics = result.metrics as {
-          [key: string]: { [key: string]: SliceMetric };
-        };
-      else sliceMetrics = undefined;
-      console.log(
-        'slice metrics:',
-        sliceMetrics,
-        results,
-        JSON.stringify({ sliceRequests })
-      );
-    } catch (e) {
-      console.log('error calculating slice for sidebar:', e);
-    }
-  }
-
-  function hasSameTimestepDefinition(
-    modelName: string,
-    otherModelName: string
-  ): boolean {
-    if (!models[modelName] || !models[otherModelName]) return false;
-    return (
-      models[modelName].spec.timestep_definition ==
-      models[otherModelName].spec.timestep_definition
-    );
-  }
-
-=======
->>>>>>> c2e3023c
   function setSort(field: string) {
     if (sortField != field) {
       sortField = field;
