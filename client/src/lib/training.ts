--- conflicted
+++ resolved
@@ -32,13 +32,4 @@
     message: string;
     progress?: number;
   };
-<<<<<<< HEAD
-};
-
-export async function checkSlicingStatus(): Promise<SliceFindingStatus | null> {
-  let trainingStatus = await (await fetch(import.meta.env.BASE_URL + `/slices/status`)).json();
-  return trainingStatus;
-}
-=======
-};
->>>>>>> c2e3023c
+};