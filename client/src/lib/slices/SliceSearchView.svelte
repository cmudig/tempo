--- conflicted
+++ resolved
@@ -101,11 +101,7 @@
     }
     try {
       let results = await (
-<<<<<<< HEAD
-        await fetch(import.meta.env.BASE_URL + `/slices/${models.join(',')}/score`, {
-=======
-        await fetch(`/datasets/${$currentDataset}/slices/${baseModel}/score`, {
->>>>>>> c2e3023c
+        await fetch(import.meta.env.BASE_URL + `/datasets/${$currentDataset}/slices/${baseModel}/score`, {
           method: 'POST',
           headers: {
             'Content-Type': 'application/json',
